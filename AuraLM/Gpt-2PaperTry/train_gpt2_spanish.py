--- conflicted
+++ resolved
@@ -5,10 +5,7 @@
 import os
 import socket
 import time
-<<<<<<< HEAD
 from contextlib import nullcontext
-=======
->>>>>>> 2d81ad51
 from dataclasses import dataclass
 from pathlib import Path
 from typing import Iterable, Optional
@@ -18,11 +15,7 @@
 import torch.distributed as dist
 import torch.nn as nn
 import torch.nn.functional as F
-<<<<<<< HEAD
 from torch.amp import GradScaler, autocast
-=======
-from torch.cuda.amp import GradScaler, autocast
->>>>>>> 2d81ad51
 from torch.nn.parallel import DistributedDataParallel
 from torch.utils.data import DataLoader, Dataset
 from torch.utils.data.distributed import DistributedSampler
@@ -485,12 +478,9 @@
     memory_report_interval: int = 100,
     eval_frequency: int = 1,
     using_hf_model: bool = False,
-<<<<<<< HEAD
     amp_enabled: bool = False,
     amp_dtype: Optional[torch.dtype] = None,
     scaler_enabled: bool = False,
-=======
->>>>>>> 2d81ad51
     writer: Optional[SummaryWriter] = None,
 ) -> nn.Module:
     device = dist_state.device
@@ -1048,7 +1038,6 @@
     device = dist_state.device
     distributed = dist_state.is_distributed
     is_main_process = dist_state.is_main_process
-<<<<<<< HEAD
 
     requested_precision = args.precision.lower()
     dtype_map = {
@@ -1084,8 +1073,6 @@
         torch.bfloat16,
     )
     scaler_enabled = device.type == "cuda" and target_dtype == torch.float16
-=======
->>>>>>> 2d81ad51
 
     base_dir = Path(__file__).resolve().parent
     data_dir = base_dir / "Data"
@@ -1170,7 +1157,6 @@
             f"{dist_state.formatted_prefix()}Parámetros del modelo: {total_params / 1e6:.2f} M",
             flush=True,
         )
-<<<<<<< HEAD
         precision_label = {
             torch.float32: "fp32",
             torch.float16: "fp16",
@@ -1182,8 +1168,6 @@
             f"GradScaler={'ON' if scaler_enabled else 'OFF'}",
             flush=True,
         )
-=======
->>>>>>> 2d81ad51
 
     train_dataset = SpanishCorpus(train_ids, seq_length=seq_len)
     val_dataset = SpanishCorpus(val_ids, seq_length=seq_len)
@@ -1278,12 +1262,9 @@
         memory_report_interval=args.memory_report_interval,
         eval_frequency=args.eval_frequency,
         using_hf_model=using_hf_model,
-<<<<<<< HEAD
         amp_enabled=amp_enabled,
         amp_dtype=target_dtype if amp_enabled else None,
         scaler_enabled=scaler_enabled,
-=======
->>>>>>> 2d81ad51
         writer=writer,
     )
 
