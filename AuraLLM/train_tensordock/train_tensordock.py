--- conflicted
+++ resolved
@@ -1230,13 +1230,10 @@
     if not args.torch_compile:
         return model
 
-<<<<<<< HEAD
     # Evitar recompilar módulos que ya fueron envueltos por torch.compile
     if hasattr(model, "_orig_mod"):
         return model
 
-=======
->>>>>>> b7da1198
     if not hasattr(torch, "compile"):
         print(
             "torch.compile no está disponible en esta versión de PyTorch; "
@@ -1251,7 +1248,6 @@
 
     try:
         compiled = torch.compile(model, **compile_kwargs)
-<<<<<<< HEAD
         if not isinstance(compiled, torch.nn.Module):
             print(
                 "torch.compile devolvió un objeto no compatible (sin interfaz de módulo); "
@@ -1259,8 +1255,6 @@
                 flush=True,
             )
             return model
-=======
->>>>>>> b7da1198
         print(
             "Modelo compilado con torch.compile "
             f"(modo={args.compile_mode}, fullgraph={args.compile_fullgraph}).",
