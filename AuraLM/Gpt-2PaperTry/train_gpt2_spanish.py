--- conflicted
+++ resolved
@@ -5,32 +5,13 @@
 from pathlib import Path
 from typing import Iterable, Optional
 
-<<<<<<< HEAD
 import psutil
-=======
-if os.name == "nt" and "TORCH_DISTRIBUTED_USE_LIBUV" not in os.environ:
-    # En Windows, algunas distribuciones de PyTorch no incluyen soporte para libuv.
-    # torchrun intenta usar libuv por defecto para el rendezvous TCP y falla con
-    # "use_libuv was requested but PyTorch was build without libuv support".
-    # Forzamos el uso del backend basado en sockets tradicionales dentro del
-    # proceso de entrenamiento. Aun así, es recomendable establecer esta
-    # variable en la shell antes de invocar torchrun para evitar el fallo
-    # durante el rendezvous inicial.
-    os.environ["TORCH_DISTRIBUTED_USE_LIBUV"] = "0"
-
->>>>>>> a41b675d
 import torch
 import torch.distributed as dist
 import torch.nn as nn
 import torch.nn.functional as F
 from torch.cuda.amp import GradScaler, autocast
-<<<<<<< HEAD
 from torch.utils.data import DataLoader, Dataset, Sampler
-=======
-from torch.nn.parallel import DistributedDataParallel
-from torch.utils.data import DataLoader, Dataset
-from torch.utils.data.distributed import DistributedSampler
->>>>>>> a41b675d
 from tqdm.auto import tqdm
 from transformers import AutoModelForCausalLM, GPT2Tokenizer, get_linear_schedule_with_warmup
 
@@ -161,7 +142,6 @@
         return x, y
 
 
-<<<<<<< HEAD
 def log_memory_usage(device: torch.device, prefix: str = "") -> None:
     """Imprime el uso de VRAM (si hay GPU) y RAM en el proceso."""
 
@@ -227,157 +207,13 @@
         local_rank=0,
         device=device,
         backend=None,
-=======
-@dataclass
-class DistributedState:
-    """Metadatos sobre el contexto distribuido activo."""
-
-    is_distributed: bool
-    rank: int
-    world_size: int
-    local_rank: int
-    device: torch.device
-    backend: Optional[str]
-
-
-def unwrap_distributed_model(model: nn.Module) -> nn.Module:
-    """Devuelve el módulo real, incluso si está envuelto por DDP."""
-
-    return model.module if isinstance(model, DistributedDataParallel) else model
-
-
-def setup(args: argparse.Namespace) -> DistributedState:
-    """Configura el contexto distribuido (o single-process) y devuelve su estado."""
-
-    env_world_size = int(os.environ.get("WORLD_SIZE", "1"))
-    cli_world_size = args.world_size if args.world_size is not None else env_world_size
-    should_distribute = (
-        args.distributed
-        or cli_world_size > 1
-        or env_world_size > 1
-        or (args.rank is not None and args.rank >= 0)
-    )
-
-    if not should_distribute:
-        device = torch.device("cuda" if torch.cuda.is_available() else "cpu")
-        print(
-            "[Rank 0] Ejecutando en modo single-process. "
-            f"Dispositivo: {device}. WORLD_SIZE=1",
-            flush=True,
-        )
-        return DistributedState(
-            is_distributed=False,
-            rank=0,
-            world_size=1,
-            local_rank=0,
-            device=device,
-            backend=None,
-        )
-
-    master_addr = args.master_addr or os.environ.get("MASTER_ADDR", "127.0.0.1")
-    master_port = args.master_port or os.environ.get("MASTER_PORT", "29500")
-    os.environ["MASTER_ADDR"] = str(master_addr)
-    os.environ["MASTER_PORT"] = str(master_port)
-
-    world_size = cli_world_size if cli_world_size is not None else env_world_size
-    if world_size < 1:
-        raise ValueError("WORLD_SIZE debe ser mayor o igual a 1")
-    os.environ["WORLD_SIZE"] = str(world_size)
-
-    rank = args.rank if args.rank is not None and args.rank >= 0 else int(os.environ.get("RANK", "0"))
-    if rank < 0 or rank >= world_size:
-        raise ValueError(f"RANK debe estar en el rango [0, {world_size - 1}]")
-    os.environ["RANK"] = str(rank)
-
-    local_rank = (
-        args.local_rank
-        if args.local_rank is not None and args.local_rank >= 0
-        else int(os.environ.get("LOCAL_RANK", "0"))
-    )
-    os.environ["LOCAL_RANK"] = str(local_rank)
-
-    preferred_backend = "nccl" if torch.cuda.is_available() else "gloo"
-    backend = preferred_backend
-    init_error: Optional[RuntimeError] = None
-    try:
-        dist.init_process_group(
-            backend=backend,
-            init_method="env://",
-            rank=rank,
-            world_size=world_size,
-        )
-    except RuntimeError as exc:
-        init_error = exc
-        if preferred_backend == "nccl":
-            backend = "gloo"
-            print(
-                f"[Rank {rank}] Falló la inicialización NCCL ({exc}). "
-                "Reintentando con backend 'gloo'.",
-                flush=True,
-            )
-            dist.init_process_group(
-                backend=backend,
-                init_method="env://",
-                rank=rank,
-                world_size=world_size,
-            )
-        else:
-            raise
-
-    if torch.cuda.is_available():
-        device_count = torch.cuda.device_count()
-        device_index = local_rank if 0 <= local_rank < device_count else 0
-        if local_rank >= device_count:
-            print(
-                f"[Rank {rank}] Advertencia: LOCAL_RANK {local_rank} excede las GPUs disponibles "
-                f"({device_count}). Se usará la GPU 0.",
-                flush=True,
-            )
-        torch.cuda.set_device(device_index)
-        device = torch.device("cuda", device_index)
-    else:
-        device = torch.device("cpu")
-
-    debug_msg = (
-        f"[Rank {rank}] Proceso inicializado | backend={backend} | "
-        f"world_size={world_size} | local_rank={local_rank} | "
-        f"MASTER={master_addr}:{master_port}"
-    )
-    if init_error is not None and backend == "gloo":
-        debug_msg += " | fallback=gloo"
-    print(debug_msg, flush=True)
-
-    if device.type == "cuda":
-        gpu_name = torch.cuda.get_device_name(device)
-        print(
-            f"[Rank {rank}] Usando GPU '{gpu_name}' en el índice {device.index}.",
-            flush=True,
-        )
-    else:
-        print(f"[Rank {rank}] Usando CPU.", flush=True)
-
-    return DistributedState(
-        is_distributed=True,
-        rank=rank,
-        world_size=world_size,
-        local_rank=local_rank,
-        device=device,
-        backend=backend,
->>>>>>> a41b675d
     )
 
 
 def cleanup() -> None:
-<<<<<<< HEAD
     """No se requiere limpieza adicional en modo mono-proceso."""
 
     return None
-=======
-    """Libera los recursos del proceso distribuido si están inicializados."""
-
-    if dist.is_available() and dist.is_initialized():
-        dist.destroy_process_group()
->>>>>>> a41b675d
 
 
 def sample(
@@ -430,21 +266,12 @@
     loader: DataLoader,
     device: torch.device,
     use_amp: bool,
-<<<<<<< HEAD
     using_hf_model: bool,
-=======
-    distributed: bool,
-    rank: int,
->>>>>>> a41b675d
 ) -> float:
     model.eval()
     total_loss = 0.0
     total_steps = 0
-<<<<<<< HEAD
     progress = tqdm(loader, desc="Validación", leave=False, disable=False)
-=======
-    progress = tqdm(loader, desc="Validación", leave=False, disable=rank != 0)
->>>>>>> a41b675d
     with torch.no_grad():
         for x, y in progress:
             x = x.to(device, non_blocking=True)
@@ -460,17 +287,7 @@
                     )
             total_loss += loss.item()
             total_steps += 1
-<<<<<<< HEAD
             progress.set_postfix(loss=loss.item())
-=======
-            if rank == 0:
-                progress.set_postfix(loss=loss.item())
-
-    if distributed:
-        stats = torch.tensor([total_loss, total_steps], device=device)
-        dist.all_reduce(stats, op=dist.ReduceOp.SUM)
-        total_loss, total_steps = stats.tolist()
->>>>>>> a41b675d
 
     return total_loss / max(1, total_steps)
 
@@ -505,13 +322,8 @@
     device: torch.device,
     rank: int,
     distributed: bool,
-<<<<<<< HEAD
     train_sampler: Optional[Sampler],
     val_sampler: Optional[Sampler],
-=======
-    train_sampler: Optional[DistributedSampler],
-    val_sampler: Optional[DistributedSampler],
->>>>>>> a41b675d
     epochs: int = 5,
     lr: float = 3e-4,
     weight_decay: float = 0.01,
@@ -520,7 +332,6 @@
     checkpoint_freq: int = 1,
     sample_prompt: str = "Hola, ¿cómo",
     sample_length: int = 50,
-<<<<<<< HEAD
     gradient_accumulation_steps: int = 4,
     max_grad_norm: float = 1.0,
     log_interval: int = 100,
@@ -545,35 +356,6 @@
         model.parameters(), lr=lr, weight_decay=weight_decay, betas=(0.9, 0.95)
     )
     warmup_steps = max(1, int(total_updates * warmup_ratio))
-=======
-) -> nn.Module:
-    use_amp = device.type == "cuda"
-    is_main_process = rank == 0
-    dataset_size = len(train_loader.dataset)
-    if distributed:
-        print(
-            f"[Rank {rank}] Preparando entrenamiento distribuido con {dataset_size} muestras locales.",
-            flush=True,
-        )
-        print(
-            f"[Rank {rank}] Sincronizando procesos antes de iniciar el entrenamiento…",
-            flush=True,
-        )
-        dist.barrier()
-        print(
-            f"[Rank {rank}] Sincronización inicial completada. Comenzando epochs.",
-            flush=True,
-        )
-    else:
-        print(
-            f"[Rank {rank}] Entrenamiento en modo single-process con {dataset_size} muestras.",
-            flush=True,
-        )
-
-    optimizer = torch.optim.AdamW(model.parameters(), lr=lr, weight_decay=weight_decay)
-    total_steps = epochs * max(1, len(train_loader))
-    warmup_steps = max(1, int(total_steps * warmup_ratio))
->>>>>>> a41b675d
     scheduler = get_linear_schedule_with_warmup(
         optimizer, num_warmup_steps=warmup_steps, num_training_steps=total_updates
     )
@@ -582,12 +364,7 @@
     for epoch in range(1, epochs + 1):
         model.train()
         total_loss = 0.0
-<<<<<<< HEAD
         optimizer.zero_grad(set_to_none=True)
-=======
-        total_steps_epoch = 0
-        nan_detected = False
->>>>>>> a41b675d
 
         if distributed and train_sampler is not None:
             # Cada proceso baraja un subconjunto distinto del dataset.
@@ -595,15 +372,9 @@
 
         progress = tqdm(
             train_loader,
-<<<<<<< HEAD
             desc=f"Epoch {epoch}/{epochs}",
             leave=False,
             disable=False,
-=======
-            desc=f"Epoch {epoch}/{epochs} - Entrenamiento (rank {rank})",
-            leave=False,
-            disable=not is_main_process,
->>>>>>> a41b675d
         )
 
         for step, (x, y) in enumerate(progress, start=1):
@@ -640,7 +411,6 @@
                 scheduler.step()
 
             total_loss += loss_value
-<<<<<<< HEAD
 
             if log_interval and step % log_interval == 0:
                 progress.set_postfix(loss=loss_value)
@@ -668,63 +438,6 @@
         if val_loss is not None:
             summary += f" | Loss validación: {val_loss:.4f}"
         print(summary, flush=True)
-=======
-            total_steps_epoch += 1
-            if is_main_process:
-                progress.set_postfix(loss=loss_value)
-
-        if distributed:
-            nan_tensor = torch.tensor([1 if nan_detected else 0], device=device)
-            dist.all_reduce(nan_tensor, op=dist.ReduceOp.SUM)
-            nan_detected = nan_tensor.item() > 0
-
-            stats = torch.tensor([total_loss, total_steps_epoch], device=device)
-            dist.all_reduce(stats, op=dist.ReduceOp.SUM)
-            total_loss, total_steps_epoch = stats.tolist()
-
-        if nan_detected:
-            if is_main_process:
-                print(
-                    "Se detectó una pérdida NaN. Reiniciando entrenamiento desde cero."
-                )
-            base_model = unwrap_distributed_model(model)
-            base_model.apply(reset_parameters)
-
-            if distributed:
-                # Sincroniza los nuevos pesos entre todos los procesos para evitar divergencias.
-                state_dict = base_model.state_dict() if is_main_process else None
-                obj_list = [state_dict]
-                dist.broadcast_object_list(obj_list, src=0)
-                if not is_main_process:
-                    unwrap_distributed_model(model).load_state_dict(obj_list[0])
-                dist.barrier()
-
-            optimizer = torch.optim.AdamW(
-                model.parameters(), lr=lr, weight_decay=weight_decay
-            )
-            scheduler = get_linear_schedule_with_warmup(
-                optimizer,
-                num_warmup_steps=warmup_steps,
-                num_training_steps=total_steps,
-            )
-            scaler = GradScaler(enabled=use_amp)
-            epoch = 0
-            continue
-
-        avg_train_loss = total_loss / max(1, total_steps_epoch)
-
-        if distributed and val_sampler is not None:
-            val_sampler.set_epoch(epoch)
-
-        val_loss = evaluate(
-            model,
-            val_loader,
-            device,
-            use_amp,
-            distributed,
-            rank,
-        )
->>>>>>> a41b675d
 
         if is_main_process:
             print(
@@ -735,11 +448,7 @@
         if is_main_process and checkpoint_freq > 0 and epoch % checkpoint_freq == 0:
             save_checkpoint(checkpoint_dir, epoch, model, optimizer, scheduler, scaler)
 
-<<<<<<< HEAD
         if sample_prompt:
-=======
-        if is_main_process:
->>>>>>> a41b675d
             try:
                 base_model = unwrap_distributed_model(model)
                 generated = sample(
@@ -748,19 +457,14 @@
                     tokenizer,
                     prompt=sample_prompt,
                     length=sample_length,
-<<<<<<< HEAD
                     seq_len=seq_len_from_model(base_model),
                     using_hf_model=using_hf_model,
-=======
-                    seq_len=base_model.pos_embed.num_embeddings,
->>>>>>> a41b675d
                 )
                 print("=== Ejemplo de texto generado ===")
                 print(generated)
                 print("=================================")
             except Exception as exc:  # pragma: no cover - logging únicamente
                 print("Error al generar texto de ejemplo:", exc)
-<<<<<<< HEAD
 
         log_memory_usage(device, prefix=f"[Epoch {epoch} fin] ")
 
@@ -769,24 +473,6 @@
 
     print("[Local] Entrenamiento completado.", flush=True)
 
-=======
-
-    if distributed:
-        print(
-            f"[Rank {rank}] Esperando sincronización final tras completar los epochs…",
-            flush=True,
-        )
-        dist.barrier()
-        print(
-            f"[Rank {rank}] Todos los procesos completaron el entrenamiento.",
-            flush=True,
-        )
-    else:
-        print("[Rank 0] Entrenamiento single-process completado.", flush=True)
-
-    # Devolvemos el modelo base (sin el envoltorio DDP) para facilitar guardados o
-    # evaluaciones posteriores en un único proceso.
->>>>>>> a41b675d
     return unwrap_distributed_model(model)
 
 
@@ -996,7 +682,6 @@
         default="Hola, ¿cómo",
         help="Texto inicial para las muestras generadas",
     )
-<<<<<<< HEAD
     parser.add_argument("--sample-length", type=int, default=40)
     parser.add_argument(
         "--hf-model",
@@ -1063,43 +748,6 @@
         "--gradient-checkpointing",
         action="store_true",
         help="Activa gradient checkpointing en modelos de Hugging Face",
-=======
-    parser.add_argument("--sample-length", type=int, default=50)
-    parser.add_argument(
-        "--distributed",
-        action="store_true",
-        help="Fuerza la inicialización de torch.distributed aunque WORLD_SIZE=1",
-    )
-    parser.add_argument(
-        "--master-addr",
-        type=str,
-        default=None,
-        help="Dirección IP o hostname del nodo maestro (MASTER_ADDR)",
-    )
-    parser.add_argument(
-        "--master-port",
-        type=int,
-        default=None,
-        help="Puerto TCP del nodo maestro (MASTER_PORT)",
-    )
-    parser.add_argument(
-        "--rank",
-        type=int,
-        default=None,
-        help="Rank global del proceso actual (RANK)",
-    )
-    parser.add_argument(
-        "--world-size",
-        type=int,
-        default=None,
-        help="Número total de procesos en todos los nodos (WORLD_SIZE)",
-    )
-    parser.add_argument(
-        "--local-rank",
-        type=int,
-        default=-1,
-        help="Rank local dentro del nodo (LOCAL_RANK, usado por torchrun)",
->>>>>>> a41b675d
     )
     parser.add_argument(
         "--cudnn-benchmark",
@@ -1113,11 +761,7 @@
         action="store_false",
         help="Desactiva torch.backends.cudnn.benchmark",
     )
-<<<<<<< HEAD
     parser.set_defaults(cudnn_benchmark=True)
-=======
-    parser.set_defaults(cudnn_benchmark=None)
->>>>>>> a41b675d
     return parser.parse_args()
 
 
@@ -1125,15 +769,7 @@
     args = parse_args()
 
     dist_state = setup(args)
-<<<<<<< HEAD
     device = dist_state.device
-=======
-    rank = dist_state.rank
-    world_size = dist_state.world_size
-    distributed = dist_state.is_distributed
-    device = dist_state.device
-    is_main_process = rank == 0
->>>>>>> a41b675d
 
     base_dir = Path(__file__).resolve().parent
     data_dir = base_dir / "Data"
@@ -1248,7 +884,6 @@
 
     train_loader = DataLoader(
         train_dataset,
-<<<<<<< HEAD
         shuffle=True,
         **loader_kwargs,
     )
@@ -1265,78 +900,20 @@
     else:
         torch.backends.cudnn.benchmark = False
         print("Usando CPU", flush=True)
-=======
-        batch_size=args.batch_size,
-        shuffle=train_sampler is None,
-        sampler=train_sampler,
-        drop_last=False,
-    )
-    val_loader = DataLoader(
-        val_dataset,
-        batch_size=args.batch_size,
-        shuffle=val_sampler is None,
-        sampler=val_sampler,
-        drop_last=False,
-    )
-
-    if device.type == "cuda":
-        cudnn_flag = True if args.cudnn_benchmark is None else bool(args.cudnn_benchmark)
-        torch.backends.cudnn.benchmark = cudnn_flag
-    else:
-        torch.backends.cudnn.benchmark = False
-    print(
-        f"[Rank {rank}] cudnn.benchmark={'ON' if torch.backends.cudnn.benchmark else 'OFF'}",
-        flush=True,
-    )
-
-    if device.type == "cuda":
-        gpu_name = torch.cuda.get_device_name(device)
-        print(
-            f"[Rank {rank}] usando GPU {gpu_name} (dispositivo {device})",
-            flush=True,
-        )
-    else:
-        print(f"[Rank {rank}] usando CPU", flush=True)
->>>>>>> a41b675d
 
     log_memory_usage(device, prefix="[Inicio] ")
 
-<<<<<<< HEAD
     sample_prompt = "" if args.disable_sampling else args.sample_prompt
-=======
-    if distributed:
-        # En modo distribuido cada proceso conserva únicamente su porción del modelo en la GPU
-        # asociada (local_rank). Al envolver el modelo con DDP, PyTorch se encarga de
-        # sincronizar automáticamente los gradientes mediante operaciones all-reduce al final
-        # de cada backward(). Esto garantiza que todos los nodos/núcleos vean el mismo estado de
-        # entrenamiento sin que tengamos que escribir llamadas manuales a dist.all_reduce.
-        # Cuando el script se ejecuta en modo single-GPU o CPU, se omite este envoltorio y el
-        # flujo permanece idéntico al entrenamiento tradicional.
-        model = DistributedDataParallel(
-            model,
-            device_ids=[device.index] if device.type == "cuda" else None,
-            output_device=device.index if device.type == "cuda" else None,
-            find_unused_parameters=False,
-        )
-
->>>>>>> a41b675d
     trained_model = train(
         model,
         train_loader,
         val_loader,
         tokenizer,
         device,
-<<<<<<< HEAD
         rank=0,
         distributed=False,
         train_sampler=None,
         val_sampler=None,
-=======
-        rank,
-        distributed,
-        train_sampler,
-        val_sampler,
->>>>>>> a41b675d
         epochs=args.epochs,
         lr=args.lr,
         weight_decay=args.weight_decay,
@@ -1353,7 +930,6 @@
         using_hf_model=using_hf_model,
     )
 
-<<<<<<< HEAD
     model_path = base_dir / "gpt2_spanish.pth"
     torch.save(trained_model.state_dict(), model_path)
     print(f"Modelo guardado en {model_path}", flush=True)
@@ -1362,26 +938,6 @@
 if __name__ == "__main__":
     # Ejecutar directamente:
     #   python train_gpt2_spanish.py --prepare
-=======
-    if is_main_process:
-        model_path = base_dir / "gpt2_spanish.pth"
-        torch.save(trained_model.state_dict(), model_path)
-        print(f"Modelo guardado en {model_path}", flush=True)
-
-
-if __name__ == "__main__":
-    # Ejemplo (WSL) de lanzamiento distribuido con torchrun para 2 nodos y 1 GPU por nodo:
-    # node0:
-    #   MASTER_ADDR=192.168.1.10 MASTER_PORT=12355 WORLD_SIZE=2 RANK=0 LOCAL_RANK=0 \
-    #   torchrun --nnodes=2 --nproc_per_node=1 --node_rank=0 \
-    #       --master_addr=$MASTER_ADDR --master_port=$MASTER_PORT \
-    #       train_gpt2_spanish.py --distributed --batch-size=8 --seq-len=128
-    # node1:
-    #   MASTER_ADDR=192.168.1.10 MASTER_PORT=12355 WORLD_SIZE=2 RANK=1 LOCAL_RANK=0 \
-    #   torchrun --nnodes=2 --nproc_per_node=1 --node_rank=1 \
-    #       --master_addr=$MASTER_ADDR --master_port=$MASTER_PORT \
-    #       train_gpt2_spanish.py --distributed --batch-size=8 --seq-len=128
->>>>>>> a41b675d
     try:
         main()
     finally:
