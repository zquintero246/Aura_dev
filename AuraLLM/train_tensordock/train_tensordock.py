"""Entrenamiento de Aura en TensorDock usando una sola GPU A100."""
from __future__ import annotations

import argparse
import json
import math
import os
import signal
import sys
import time
from contextlib import nullcontext
from datetime import timedelta
from pathlib import Path
from typing import BinaryIO, Dict, Iterable, Optional, Tuple

from array import array

if __package__ is None or __package__ == "":
    PROJECT_ROOT = Path(__file__).resolve().parents[2]
    if str(PROJECT_ROOT) not in sys.path:
        sys.path.insert(0, str(PROJECT_ROOT))

import torch
import torch.nn.functional as F
from torch.cuda.amp import GradScaler, autocast
from torch.nn.utils import clip_grad_norm_
from torch.utils.checkpoint import checkpoint_sequential
from torch.utils.data import DataLoader
from tqdm.auto import tqdm

import numpy as np

try:
    from transformers import AutoTokenizer, PreTrainedTokenizerBase, get_linear_schedule_with_warmup
except ImportError as exc:  # pragma: no cover - dependencia externa
    raise ImportError(
        "Se requiere transformers. Instala con `pip install transformers`."
    ) from exc

from AuraLLM.train_DDP.train_aura import (  # type: ignore
    Config as ModelConfig,
    CUSTOM_MODEL_PRESETS,
    GPT2,
    SpanishCorpus,
)


MODEL_PRESETS: Dict[str, Dict[str, int]] = {
    name: {
        "embed_size": preset["embed_size"],
        "num_layers": preset["num_layers"],
        "num_heads": preset["num_heads"],
        "seq_length": preset.get("seq_len", preset.get("seq_length", 1024)),
    }
    for name, preset in CUSTOM_MODEL_PRESETS.items()
}

MODEL_PRESETS.update(
    {
        "aura-72h-extended": {
            "embed_size": 2048,
            "num_layers": 48,
            "num_heads": 20,
            "seq_length": 2048,
        },
        "aura-72h-max": {
            "embed_size": 2560,
            "num_layers": 60,
            "num_heads": 24,
            "seq_length": 2048,
        },
    }
)

HF_DATASET_PRESETS: Dict[str, Dict[str, object]] = {
    "oscar-es": {
        "hf_dataset_name": "oscar",
        "hf_dataset_config": "unshuffled_deduplicated_es",
        "hf_dataset_split": "train",
        "hf_text_field": "text",
        "hf_trust_remote_code": True,
    },
    "cc100-es": {
        "hf_dataset_name": "cc100",
        "hf_dataset_config": "es",
        "hf_dataset_split": "train",
        "hf_text_field": "text",
        "hf_trust_remote_code": True,
    },
    "mc4-es": {
        "hf_dataset_name": "mc4",
        "hf_dataset_config": "es",
        "hf_dataset_split": "train",
        "hf_text_field": "text",
        "hf_trust_remote_code": True,
    },
    "wikimedia-es": {
        "hf_dataset_name": "wikimedia/wikipedia",
        "hf_dataset_config": "20231101.es",
        "hf_dataset_split": "train",
        "hf_text_field": "text",
        "hf_trust_remote_code": True,
    },
    "wikicorpus-es": {
        "hf_dataset_name": "PlanTL-GOB-ES/wikicorpus-es",
        "hf_dataset_config": "2023-06-21",
        "hf_dataset_split": "train",
        "hf_text_field": "text",
        "hf_trust_remote_code": True,
    },
    "spanish-ewt": {
        "hf_dataset_name": "universal_dependencies",
        "hf_dataset_config": "es_ancora-ud-2.12",
        "hf_dataset_split": "train",
        "hf_text_field": "text",
        "hf_trust_remote_code": True,
    },
}


TOKENIZE_CHUNK_SIZE = 10_000
TOKEN_CACHE_FILENAME = "dataset_tokens.pt"
_TOKEN_CACHE_PATH: Optional[Path] = None


def parse_args() -> argparse.Namespace:
    parser = argparse.ArgumentParser(description="Entrenamiento desde cero de Aura en TensorDock")
    parser.add_argument(
        "--dataset_path",
        type=Path,
        default=Path("AuraLLM/datasets/spanish_corpus"),
        help="Ruta al corpus o directorio con .txt/.jsonl (por defecto /datasets/spanish_corpus)",
    )
    parser.add_argument(
        "--hf_dataset_name",
        type=str,
        default="oscar",
        help="Dataset de Hugging Face a descargar automáticamente si no existe dataset_path",
    )
    parser.add_argument(
        "--hf_dataset_config",
        type=str,
        default="unshuffled_deduplicated_es",
        help="Configuración/subconjunto del dataset de Hugging Face",
    )
    parser.add_argument(
        "--hf_dataset_split",
        type=str,
        default="train",
        help="Split del dataset de Hugging Face",
    )
    parser.add_argument(
        "--hf_text_field",
        type=str,
        default="text",
        help="Campo que contiene el texto dentro del dataset de Hugging Face",
    )
    parser.add_argument(
        "--hf_download_limit",
        type=int,
        default=None,
        help="Limita el número de ejemplos descargados (None descarga todo el split)",
    )
    parser.add_argument(
        "--hf_streaming",
        action="store_true",
        help="Usa streaming de datasets para escribir directamente a disco",
    )
    parser.add_argument(
        "--hf_trust_remote_code",
        action="store_true",
        help="Permite ejecutar código remoto del dataset de Hugging Face (requerido para algunos datasets)",
    )
    parser.add_argument(
        "--hf_auth_token",
        type=str,
        default=None,
        help="Token de autenticación para datasets privados de Hugging Face",
    )
    parser.add_argument(
        "--hf_dataset_preset",
        type=str,
        choices=sorted(HF_DATASET_PRESETS.keys()),
        help="Atajo para rellenar los parámetros del dataset de Hugging Face",
    )
    parser.add_argument(
        "--skip_auto_download",
        action="store_true",
        help="Desactiva la descarga automática del dataset si no existe dataset_path",
    )
    parser.add_argument(
        "--output_dir",
        type=Path,
        required=True,
        help="Directorio donde guardar checkpoints y modelos",
    )
    parser.add_argument(
        "--tokenizer_name_or_path",
        type=str,
        default="auto",
        help="Nombre/ruta del tokenizer o 'auto' para entrenarlo desde el corpus",
    )
    parser.add_argument(
        "--tokenizer_vocab_size",
        type=int,
        default=52000,
        help="Tamaño del vocabulario si se entrena tokenizer automáticamente",
    )
    parser.add_argument(
        "--tokenizer_min_frequency",
        type=int,
        default=2,
        help="Frecuencia mínima de tokens para el tokenizer automático",
    )
    parser.add_argument("--epochs", type=int, default=1, help="Número de épocas completas")
    parser.add_argument(
        "--model_preset",
        type=str,
        default="auto",
        choices=["auto", "manual", *sorted(MODEL_PRESETS.keys())],
        help="Preset de arquitectura (auto detecta según GPU)",
    )
    parser.add_argument("--batch_size", type=int, default=None, help="Tamaño de batch real (antes de acumulación)")
    parser.add_argument(
        "--gradient_accumulation_steps",
        type=int,
        default=None,
        help="Pasos a acumular antes de optimizar",
    )
    parser.add_argument("--learning_rate", type=float, default=None, help="Tasa de aprendizaje inicial")
    parser.add_argument("--weight_decay", type=float, default=0.01, help="Weight decay para AdamW")
    parser.add_argument("--warmup_steps", type=int, default=None, help="Pasos de warmup para el scheduler lineal")
    parser.add_argument("--seq_length", type=int, default=None, help="Longitud de contexto (tokens)")
    parser.add_argument("--embed_size", type=int, default=None, help="Dimensión de embeddings")
    parser.add_argument("--num_layers", type=int, default=None, help="Número de capas Transformer")
    parser.add_argument("--num_heads", type=int, default=None, help="Cabezas de atención por capa")
    parser.add_argument("--dropout", type=float, default=None, help="Probabilidad de dropout")
    parser.add_argument("--validation_split", type=float, default=0.01, help="Proporción para validación (0 desactiva)")
    parser.add_argument("--save_steps", type=int, default=None, help="Guardar checkpoint cada N pasos de optimización")
    parser.add_argument("--resume_from", type=Path, default=None, help="Ruta a un checkpoint previo")
    parser.add_argument("--seed", type=int, default=42, help="Semilla para reproducibilidad")
    parser.add_argument("--num_workers", type=int, default=4, help="Workers de DataLoader")
    parser.add_argument(
        "--log_interval",
        type=int,
        default=50,
        help="Actualizar barra de progreso cada N pasos acumulados",
    )
    parser.add_argument(
        "--gradient_checkpointing",
        action="store_true",
        help="Activa checkpointing para capas Transformer (reduce VRAM, aumenta cómputo)",
    )
    parser.add_argument(
        "--checkpoint_segments",
        type=int,
        default=4,
        help="Segmentos para checkpoint_sequential cuando está activo el gradient checkpointing",
    )
    parser.add_argument(
        "--grad_clip",
        type=float,
        default=1.0,
        help="Norma máxima para clipping de gradiente (None desactiva)",
    )

    args = parser.parse_args()

    if args.hf_dataset_preset:
        preset = HF_DATASET_PRESETS[args.hf_dataset_preset]
        for key, value in preset.items():
            setattr(args, key, value)

    args.output_dir = args.output_dir.expanduser().resolve()

    return args


def set_seed(seed: int) -> None:
    torch.manual_seed(seed)
    if torch.cuda.is_available():
        torch.cuda.manual_seed_all(seed)


def apply_model_preset(args: argparse.Namespace, total_mem_gb: float) -> None:
    preset_name = args.model_preset
    if preset_name == "auto":
        if total_mem_gb >= 70:
            preset_name = "aura-72h-max"
        elif total_mem_gb >= 55:
            preset_name = "aura-72h-extended"
        elif total_mem_gb >= 40:
            preset_name = "aura-large"
        else:
            preset_name = "aura-medium"
        print(
            f"Preset automático seleccionado: {preset_name} (GPU {total_mem_gb:.1f} GB)",
            flush=True,
        )
    elif preset_name != "manual" and preset_name not in MODEL_PRESETS:
        raise ValueError(
            f"Preset desconocido '{preset_name}'. Opciones: {sorted(MODEL_PRESETS)}"
        )

    if preset_name != "manual":
        preset = MODEL_PRESETS[preset_name]
        args.embed_size = preset["embed_size"]
        args.num_layers = preset["num_layers"]
        args.num_heads = preset["num_heads"]
        args.seq_length = preset["seq_length"]
    else:
        missing = [
            name
            for name, value in {
                "embed_size": args.embed_size,
                "num_layers": args.num_layers,
                "num_heads": args.num_heads,
                "seq_length": args.seq_length,
            }.items()
            if value is None
        ]
        if missing:
            raise ValueError(
                "Preset 'manual' requiere especificar: " + ", ".join(missing)
            )

    args.dropout = 0.1 if args.dropout is None else float(args.dropout)
    args.embed_size = int(args.embed_size)
    args.num_layers = int(args.num_layers)
    args.num_heads = int(args.num_heads)
    args.seq_length = int(args.seq_length)

    if args.embed_size % args.num_heads != 0:
        raise ValueError(
            "embed_size debe ser divisible entre num_heads (revisa el preset seleccionado)"
        )

    args.selected_preset = preset_name


def resolve_training_hparams(args: argparse.Namespace) -> None:
    preset = getattr(args, "selected_preset", args.model_preset)
    if args.batch_size is None:
        if preset == "aura-72h-max":
            args.batch_size = 2
        elif preset in {"aura-72h-extended", "aura-large"}:
            args.batch_size = 4
        else:
            args.batch_size = 8
    if args.gradient_accumulation_steps is None:
        if preset == "aura-72h-max":
            args.gradient_accumulation_steps = 16
        elif preset in {"aura-72h-extended", "aura-large"}:
            args.gradient_accumulation_steps = 8
        else:
            args.gradient_accumulation_steps = 4
    if args.learning_rate is None:
        if preset == "aura-72h-max":
            args.learning_rate = 2e-4
        elif preset in {"aura-72h-extended", "aura-large"}:
            args.learning_rate = 2.5e-4
        else:
            args.learning_rate = 3e-4
    if args.save_steps is None:
        args.save_steps = 500 if preset in {"aura-72h-max", "aura-72h-extended"} else 1000

    args.batch_size = max(1, int(args.batch_size))
    args.gradient_accumulation_steps = max(1, int(args.gradient_accumulation_steps))
    args.learning_rate = float(args.learning_rate)
    args.save_steps = max(1, int(args.save_steps))

    if args.grad_clip is not None and args.grad_clip <= 0:
        args.grad_clip = None
    if args.gradient_checkpointing:
        args.checkpoint_segments = max(1, int(args.checkpoint_segments))


def finalize_warmup(args: argparse.Namespace, total_optimizer_steps: int) -> None:
    if args.warmup_steps is None:
        computed = max(10, int(0.03 * total_optimizer_steps))
        args.warmup_steps = min(computed, max(total_optimizer_steps // 2, 10))


def load_tokenizer(path_or_name: str) -> PreTrainedTokenizerBase:
    tokenizer = AutoTokenizer.from_pretrained(path_or_name, use_fast=True)
    if tokenizer.pad_token is None:
        tokenizer.add_special_tokens({"pad_token": tokenizer.eos_token or "<|pad|>"})
    tokenizer.model_max_length = int(1e12)  # sin truncamiento implícito
    return tokenizer


def resolve_dataset_file(path: Path) -> Path:
    if path.is_file():
        return path
    if path.is_dir():
        candidates = sorted([*path.glob("*.txt"), *path.glob("*.jsonl")])
        if not candidates:
            raise FileNotFoundError(
                f"No se encontraron archivos .txt o .jsonl en {path}."
            )
        selected = candidates[0]
        print(
            f"Se utilizará el corpus {selected.name} ubicado en {selected.parent}",
            flush=True,
        )
        return selected
    raise FileNotFoundError(f"La ruta {path} no existe")


def extract_text_field(example: Dict[str, object], field: Optional[str]) -> Optional[str]:
    if field and field in example:
        value = example[field]
        if value is None:
            return None
        if isinstance(value, (list, tuple)):
            value = " ".join(str(v) for v in value if v)
        return str(value).strip()

    for candidate in ("text", "content", "body", "sentence", "tweet", "tweet_text"):
        if candidate in example and example[candidate]:
            value = example[candidate]
            if isinstance(value, (list, tuple)):
                value = " ".join(str(v) for v in value if v)
            return str(value).strip()
    return None


def download_hf_corpus(
    args: argparse.Namespace,
) -> Path:
    try:
        from datasets import load_dataset
    except ImportError as exc:  # pragma: no cover - dependencia externa
        raise ImportError(
            "Para descargar datasets automáticamente instala `datasets` (pip install datasets)."
        ) from exc

    dataset_name = args.hf_dataset_name
    if not dataset_name or dataset_name.lower() in {"none", "null"}:
        raise FileNotFoundError(
            "dataset_path no existe y no se proporcionó hf_dataset_name para descargar automáticamente."
        )

    target = args.dataset_path
    if target.suffix:
        output_dir = target.parent
        output_dir.mkdir(parents=True, exist_ok=True)
        output_file = target
    else:
        output_dir = target
        output_dir.mkdir(parents=True, exist_ok=True)
        sanitized = dataset_name.replace("/", "_")
        config_suffix = args.hf_dataset_config or "default"
        output_file = output_dir / f"{sanitized}-{config_suffix}-{args.hf_dataset_split}.jsonl"

    config_display = args.hf_dataset_config or "-"
    print(
        "Descargando dataset desde Hugging Face: "
        f"{dataset_name} ({config_display}/{args.hf_dataset_split})",
        flush=True,
    )

    try:
        dataset = load_dataset(
            dataset_name,
            args.hf_dataset_config or None,
            split=args.hf_dataset_split,
            streaming=args.hf_streaming,
            use_auth_token=args.hf_auth_token,
            trust_remote_code=args.hf_trust_remote_code,
        )
    except Exception as exc:
        hint = [
            f"No se pudo descargar el dataset '{dataset_name}'.",
            "Verifica que el nombre/configuración/split existan y, si es un dataset con acceso restringido,",
            "proporciona un token con --hf_auth_token o inicia sesión con huggingface-cli login.",
        ]
        message = str(exc)
        if "Dataset scripts are no longer supported" in message or "trust_remote_code" in message:
            hint.append(
                "Si el dataset requiere código remoto, añade --hf_trust_remote_code o actívalo en el preset."
            )
        raise RuntimeError(" ".join(hint)) from exc

    import json as _json

    written_examples = 0
    with output_file.open("w", encoding="utf-8") as f:
        iterator: Iterable[Dict[str, object]]
        iterator = dataset if args.hf_streaming else dataset  # type: ignore[assignment]
        for example in iterator:
            text = extract_text_field(example, args.hf_text_field)
            if not text:
                continue
            record = {"text": text}
            f.write(_json.dumps(record, ensure_ascii=False) + "\n")
            written_examples += 1
            if args.hf_download_limit and written_examples >= args.hf_download_limit:
                break

    if written_examples == 0:
        raise ValueError(
            "No se pudieron extraer ejemplos del dataset descargado. Revisa hf_text_field o dataset configurado."
        )

    print(
        f"Dataset guardado en {output_file} con {written_examples:,} ejemplos",
        flush=True,
    )
    return output_file


def ensure_dataset_file(args: argparse.Namespace) -> Path:
    path = args.dataset_path
    if path.exists():
        try:
            return resolve_dataset_file(path)
        except FileNotFoundError as exc:
            if args.skip_auto_download:
                raise
            print(
                "No se encontró un corpus utilizable en la ruta especificada; "
                "se procederá a descargarlo automáticamente.",
                flush=True,
            )
            return download_hf_corpus(args)
    if args.skip_auto_download:
        raise FileNotFoundError(
            f"La ruta {path} no existe y se solicitó omitir la descarga automática"
        )
    return download_hf_corpus(args)


def train_tokenizer_from_corpus(
    dataset_path: Path,
    vocab_size: int,
    min_frequency: int,
    output_dir: Path,
) -> PreTrainedTokenizerBase:
    try:
        from tokenizers import Tokenizer
        from tokenizers.decoders import ByteLevel as ByteLevelDecoder
        from tokenizers.models import BPE
        from tokenizers.pre_tokenizers import ByteLevel
        from tokenizers.trainers import BpeTrainer
    except ImportError as exc:  # pragma: no cover - dependencia opcional
        raise ImportError(
            "Para entrenar el tokenizer automáticamente instala `tokenizers` (pip install tokenizers)."
        ) from exc

    print(
        "Entrenando tokenizer ByteLevel BPE directamente desde el corpus…",
        flush=True,
    )

    tokenizer = Tokenizer(BPE(unk_token="<|unk|>"))
    tokenizer.pre_tokenizer = ByteLevel()
    tokenizer.decoder = ByteLevelDecoder()
    trainer = BpeTrainer(
        vocab_size=vocab_size,
        min_frequency=min_frequency,
        special_tokens=["<|pad|>", "<|bos|>", "<|eos|>", "<|unk|>"],
    )
    tokenizer.train_from_iterator(read_corpus(dataset_path), trainer=trainer)

    from transformers import PreTrainedTokenizerFast

    hf_tokenizer = PreTrainedTokenizerFast(tokenizer_object=tokenizer)
    hf_tokenizer.pad_token = "<|pad|>"
    hf_tokenizer.bos_token = "<|bos|>"
    hf_tokenizer.eos_token = "<|eos|>"
    hf_tokenizer.unk_token = "<|unk|>"
    hf_tokenizer.model_max_length = int(1e12)
    output_dir.mkdir(parents=True, exist_ok=True)
    hf_tokenizer.save_pretrained(output_dir)
    print(
        f"Tokenizer entrenado y guardado en {output_dir} (vocab_size={len(hf_tokenizer)})",
        flush=True,
    )
    return hf_tokenizer


def prepare_tokenizer(
    args: argparse.Namespace, dataset_path: Path
) -> Tuple[PreTrainedTokenizerBase, Dict[str, object]]:
    if args.tokenizer_name_or_path.lower() == "auto":
        tokenizer_dir = args.output_dir / "tokenizer"
        tokenizer = train_tokenizer_from_corpus(
            dataset_path,
            args.tokenizer_vocab_size,
            args.tokenizer_min_frequency,
            tokenizer_dir,
        )
        return tokenizer, {"tokenizer_source": "auto", "tokenizer_dir": str(tokenizer_dir)}

    tokenizer = load_tokenizer(args.tokenizer_name_or_path)
    saved_dir = args.output_dir / "tokenizer"
    tokenizer.save_pretrained(saved_dir)
    return tokenizer, {
        "tokenizer_source": args.tokenizer_name_or_path,
        "tokenizer_dir": str(saved_dir),
    }


def read_corpus(path: Path) -> Iterable[str]:
    suffix = path.suffix.lower()
    if suffix == ".txt":
        with path.open("r", encoding="utf-8") as f:
            text = f.read()
        yield text
    elif suffix == ".jsonl":
        import json as _json

        with path.open("r", encoding="utf-8") as f:
            for line in f:
                if not line.strip():
                    continue
                sample = _json.loads(line)
                if "text" not in sample:
                    raise ValueError("Las entradas .jsonl deben contener una clave 'text'")
                yield sample["text"]
    else:
        raise ValueError(f"Formato no soportado: {suffix}")


def tokenize_corpus(
    tokenizer: PreTrainedTokenizerBase,
    corpus: Iterable[str],
) -> torch.Tensor:
    env_chunk_size = os.environ.get("AURA_TOKENIZE_CHUNK_SIZE")
    if env_chunk_size is not None:
        try:
            chunk_size = int(env_chunk_size)
        except ValueError:
            print(
                "Valor inválido para AURA_TOKENIZE_CHUNK_SIZE; usando el tamaño por defecto",
                flush=True,
            )
            chunk_size = TOKENIZE_CHUNK_SIZE
    else:
        chunk_size = TOKENIZE_CHUNK_SIZE
    chunk_size = max(chunk_size, 1)

<<<<<<< HEAD
    tmp_path: Optional[Path] = None
    binary_file: Optional[BinaryIO] = None
    in_memory_tokens: Optional[array] = None
    total_tokens = 0
    total_lines = 0
    chunk: list[str] = []

    if _TOKEN_CACHE_PATH is not None:
        tmp_path = _TOKEN_CACHE_PATH.with_suffix(".tmp_tokens.bin")
        tmp_path.parent.mkdir(parents=True, exist_ok=True)
        binary_file = tmp_path.open("wb")
    else:
        in_memory_tokens = array("q")

    def process_chunk(lines: list[str]) -> None:
        nonlocal total_lines, total_tokens
=======
    token_buffer = array("I")
    chunk: list[str] = []
    total_lines = 0

    def process_chunk(lines: list[str]) -> None:
        nonlocal total_lines
>>>>>>> cea85602
        if not lines:
            return

        batch_encoding = tokenizer(
            lines,
            add_special_tokens=False,
            return_attention_mask=False,
            return_token_type_ids=False,
            padding=False,
            truncation=False,
        )

        input_ids = batch_encoding.get("input_ids", [])
        if isinstance(input_ids, torch.Tensor):
            sequences = input_ids.tolist()
        else:
            sequences = input_ids

        if isinstance(sequences, list) and sequences and isinstance(sequences[0], int):
            sequences = [sequences]  # type: ignore[assignment]

<<<<<<< HEAD
        chunk_tokens = array("q")
=======
        produced_tokens = 0
>>>>>>> cea85602
        for ids in sequences or []:
            if not ids:
                continue
            if isinstance(ids, torch.Tensor):
                ids = ids.tolist()
            elif isinstance(ids, int):
                ids = [ids]
<<<<<<< HEAD
            chunk_tokens.extend(int(token_id) for token_id in ids)

        produced_tokens = len(chunk_tokens)
        total_lines += len(lines)
        total_tokens += produced_tokens

        if produced_tokens == 0:
            return

        if binary_file is not None:
            chunk_tokens.tofile(binary_file)
        else:
            assert in_memory_tokens is not None
            in_memory_tokens.extend(chunk_tokens)

        print(
            f"Procesadas {total_lines:,} líneas... Tokens acumulados: {total_tokens:,}",
            flush=True,
        )

    try:
        for text in corpus:
            if text is None:
                continue
            if not isinstance(text, str):
                text = str(text)
            if not text:
                continue
            chunk.append(text)
            if len(chunk) >= chunk_size:
                process_chunk(chunk)
                chunk.clear()

        process_chunk(chunk)
    finally:
        if binary_file is not None:
            binary_file.close()

    if total_tokens == 0:
        raise ValueError("El corpus tokenizado quedó vacío")

    if tmp_path is not None and tmp_path.exists():
        np_tokens = np.fromfile(tmp_path, dtype=np.int64)
        token_ids = torch.from_numpy(np_tokens)
        tmp_path.unlink(missing_ok=True)
    else:
        assert in_memory_tokens is not None
        token_ids = torch.tensor(in_memory_tokens, dtype=torch.long)
=======
            new_tokens = [int(token_id) for token_id in ids]
            token_buffer.extend(new_tokens)
            produced_tokens += len(new_tokens)

        total_lines += len(lines)

        if produced_tokens:
            print(
                f"Procesadas {total_lines:,} líneas... Tokens acumulados: {len(token_buffer):,}",
                flush=True,
            )

    for text in corpus:
        if text is None:
            continue
        if not isinstance(text, str):
            text = str(text)
        if not text:
            continue
        chunk.append(text)
        if len(chunk) >= chunk_size:
            process_chunk(chunk)
            chunk.clear()

    process_chunk(chunk)

    if not token_buffer:
        raise ValueError("El corpus tokenizado quedó vacío")

    token_ids = torch.tensor(token_buffer, dtype=torch.long)
>>>>>>> cea85602

    if _TOKEN_CACHE_PATH is not None:
        _TOKEN_CACHE_PATH.parent.mkdir(parents=True, exist_ok=True)
        torch.save(token_ids, _TOKEN_CACHE_PATH)
        print(
            f"Tokens tokenizados guardados en {_TOKEN_CACHE_PATH}",
            flush=True,
        )

    print(
        f"Tokenización completada. Total líneas: {total_lines:,}. Tokens: {token_ids.numel():,}",
        flush=True,
    )
    return token_ids


def prepare_datasets(
    token_ids: torch.Tensor,
    seq_length: int,
    validation_split: float,
) -> Tuple[SpanishCorpus, Optional[SpanishCorpus]]:
    if len(token_ids) <= seq_length:
        raise ValueError("El corpus es demasiado pequeño para el seq_length especificado")

    if validation_split <= 0 or validation_split >= 1:
        train_dataset = SpanishCorpus(token_ids, seq_length)
        return train_dataset, None

    val_tokens = int(len(token_ids) * validation_split)
    val_tokens = max(seq_length + 1, val_tokens)
    train_tokens = len(token_ids) - val_tokens
    if train_tokens <= seq_length:
        raise ValueError("validation_split demasiado grande para el tamaño del corpus")

    train_ids = token_ids[:train_tokens]
    val_ids = token_ids[train_tokens:]
    return SpanishCorpus(train_ids, seq_length), SpanishCorpus(val_ids, seq_length)


def create_model(
    vocab_size: int,
    args: argparse.Namespace,
    device: torch.device,
) -> Tuple[GPT2, ModelConfig]:
    config = ModelConfig(
        vocab_size=vocab_size,
        max_seq_length=args.seq_length,
        embed_size=args.embed_size,
        num_layers=args.num_layers,
        num_heads=args.num_heads,
        dropout=args.dropout,
    )
    model = GPT2(config)
    model.to(device)
    return model, config


def create_optimizer(model: GPT2, lr: float, weight_decay: float):
    try:
        import bitsandbytes as bnb  # type: ignore

        optimizer = bnb.optim.AdamW8bit(model.parameters(), lr=lr, weight_decay=weight_decay)
        print("Usando AdamW 8-bit de bitsandbytes", flush=True)
    except Exception:
        optimizer = torch.optim.AdamW(model.parameters(), lr=lr, weight_decay=weight_decay, betas=(0.9, 0.95))
        print("bitsandbytes no disponible, usando torch.optim.AdamW", flush=True)
    return optimizer


def format_time(seconds: float) -> str:
    return str(timedelta(seconds=int(seconds)))


def save_checkpoint(
    output_dir: Path,
    model: GPT2,
    optimizer: torch.optim.Optimizer,
    scaler: GradScaler,
    tokenizer: PreTrainedTokenizerBase,
    step: int,
    epoch: int,
    config: ModelConfig,
    tag: str,
    scheduler_state: Optional[dict] = None,
    extra_metadata: Optional[Dict[str, object]] = None,
) -> Path:
    output_dir.mkdir(parents=True, exist_ok=True)
    checkpoint_path = output_dir / f"checkpoint-{tag}.pt"
    torch.save(
        {
            "model_state_dict": model.state_dict(),
            "optimizer_state_dict": optimizer.state_dict(),
            "scaler_state_dict": scaler.state_dict(),
            "global_step": step,
            "epoch": epoch,
            "config": config.__dict__,
            "scheduler_state_dict": scheduler_state,
            "extra_metadata": extra_metadata,
        },
        checkpoint_path,
    )
    tokenizer.save_pretrained(output_dir)
    print(f"Checkpoint guardado en {checkpoint_path}", flush=True)
    return checkpoint_path


def save_training_log(
    log_path: Path,
    epoch: int,
    train_loss: float,
    val_loss: Optional[float],
) -> None:
    log_path.parent.mkdir(parents=True, exist_ok=True)
    header_needed = not log_path.exists()
    with log_path.open("a", encoding="utf-8") as f:
        if header_needed:
            f.write("epoch,train_loss,val_loss\n")
        val_text = "" if val_loss is None else f"{val_loss:.6f}"
        f.write(f"{epoch},{train_loss:.6f},{val_text}\n")


def enable_gradient_checkpointing(model: GPT2, segments: int) -> None:
    segments = max(1, segments)

    def forward_with_checkpoint(input_token: torch.Tensor) -> torch.Tensor:
        batch, seq_length = input_token.size()
        device = input_token.device
        pos = torch.arange(0, seq_length, dtype=torch.long, device=device).unsqueeze(0)
        x = model.token_embed(input_token) + model.pos_embed(pos)
        x = model.dropout(x)
        x = checkpoint_sequential(model.transformers, segments, x)
        x = model.norml(x)
        return x @ model.token_embed.weight.t()

    model.forward = forward_with_checkpoint  # type: ignore[assignment]


def evaluate(
    model: GPT2,
    dataloader: DataLoader,
    device: torch.device,
) -> float:
    model.eval()
    total_loss = 0.0
    total_batches = 0
    with torch.no_grad():
        for inputs, labels in dataloader:
            inputs = inputs.to(device)
            labels = labels.to(device)
            logits = model(inputs)
            loss = F.cross_entropy(
                logits.view(-1, logits.size(-1)),
                labels.view(-1),
            )
            total_loss += loss.item()
            total_batches += 1
    model.train()
    return total_loss / max(total_batches, 1)


def main() -> None:
    args = parse_args()
    set_seed(args.seed)

    device = torch.device("cuda" if torch.cuda.is_available() else "cpu")
    total_mem_gb = 0.0
    if device.type == "cuda":
        properties = torch.cuda.get_device_properties(device)
        total_mem_gb = properties.total_memory / (1024**3)
        print(
            f"Usando GPU {properties.name} con {total_mem_gb:.1f} GB", flush=True
        )
        torch.backends.cuda.matmul.allow_tf32 = True  # type: ignore[attr-defined]
        if hasattr(torch, "set_float32_matmul_precision"):
            torch.set_float32_matmul_precision("medium")  # type: ignore[attr-defined]
    else:
        print("Advertencia: no se detectó GPU, el entrenamiento será muy lento", flush=True)

    dataset_file = ensure_dataset_file(args)
    tokenizer, tokenizer_info = prepare_tokenizer(args, dataset_file)
    tokenizer_info["tokenizer_vocab_size"] = len(tokenizer)
    tokenizer_info["tokenizer_pad_token"] = tokenizer.pad_token
    apply_model_preset(args, total_mem_gb)
    resolve_training_hparams(args)

    global _TOKEN_CACHE_PATH
    _TOKEN_CACHE_PATH = args.output_dir / TOKEN_CACHE_FILENAME

    if _TOKEN_CACHE_PATH.exists():
        print(f"Cargando tokens preprocesados desde {_TOKEN_CACHE_PATH}", flush=True)
        token_ids = torch.load(_TOKEN_CACHE_PATH, map_location="cpu")
        if not isinstance(token_ids, torch.Tensor):
            raise ValueError(
                "El archivo de tokens guardado no contiene un tensor válido. Elimínalo y vuelve a tokenizar."
            )
        token_ids = token_ids.long().contiguous()
        print(
            f"Tokens cargados: {token_ids.numel():,}. Se omite la tokenización.",
            flush=True,
        )
    else:
        token_ids = tokenize_corpus(tokenizer, read_corpus(dataset_file))
    train_dataset, val_dataset = prepare_datasets(token_ids, args.seq_length, args.validation_split)

    train_tokens = len(train_dataset.text)
    val_tokens = len(val_dataset.text) if val_dataset is not None else 0
    total_tokens = train_tokens + val_tokens
    print(
        f"Tokens disponibles -> entrenamiento: {train_tokens:,} | validación: {val_tokens:,} | total: {total_tokens:,}",
        flush=True,
    )

    train_loader = DataLoader(
        train_dataset,
        batch_size=args.batch_size,
        shuffle=True,
        drop_last=False,
        num_workers=args.num_workers,
        pin_memory=device.type == "cuda",
        persistent_workers=args.num_workers > 0,
    )

    val_loader = None
    if val_dataset is not None:
        val_loader = DataLoader(
            val_dataset,
            batch_size=args.batch_size,
            shuffle=False,
            drop_last=False,
            num_workers=args.num_workers,
            pin_memory=device.type == "cuda",
            persistent_workers=args.num_workers > 0,
        )

    micro_batches_per_epoch = len(train_loader)
    if micro_batches_per_epoch == 0:
        raise ValueError("No hay batches disponibles. Reduce batch_size o revisa el corpus.")

    optimizer_steps_per_epoch = math.ceil(
        micro_batches_per_epoch / args.gradient_accumulation_steps
    )
    total_optimizer_steps = optimizer_steps_per_epoch * args.epochs
    finalize_warmup(args, total_optimizer_steps)

    effective_batch = args.batch_size * args.gradient_accumulation_steps
    tokens_per_step = args.seq_length * effective_batch
    print(
        "Configuración de modelo "
        f"[{args.selected_preset}]: d_model={args.embed_size}, capas={args.num_layers}, "
        f"heads={args.num_heads}, contexto={args.seq_length}",
        flush=True,
    )
    print(
        f"Batch real={args.batch_size} | acumulación={args.gradient_accumulation_steps} | "
        f"batch efectivo={effective_batch} | tokens/step={tokens_per_step:,}",
        flush=True,
    )
    print(
        f"Pasos de optimización/época={optimizer_steps_per_epoch} (microbatches={micro_batches_per_epoch}), "
        f"total pasos={total_optimizer_steps}, warmup={args.warmup_steps}",
        flush=True,
    )

    model, config = create_model(len(tokenizer), args, device)
    if args.gradient_checkpointing:
        enable_gradient_checkpointing(model, args.checkpoint_segments)
        print(
            f"Gradient checkpointing activado con {args.checkpoint_segments} segmentos",
            flush=True,
        )

    model.train()
    num_params = sum(p.numel() for p in model.parameters())
    print(
        f"Parámetros del modelo: {num_params/1e9:.2f}B ({num_params:,} parámetros)",
        flush=True,
    )

    optimizer = create_optimizer(model, args.learning_rate, args.weight_decay)
    scaler = GradScaler(enabled=device.type == "cuda")

    scheduler = None
    if args.warmup_steps and args.warmup_steps > 0:
        scheduler = get_linear_schedule_with_warmup(
            optimizer,
            num_warmup_steps=args.warmup_steps,
            num_training_steps=total_optimizer_steps,
        )
        print(
            f"Scheduler lineal con warmup de {args.warmup_steps} pasos (total {total_optimizer_steps})",
            flush=True,
        )
    else:
        print("Warmup desactivado", flush=True)

    args.output_dir.mkdir(parents=True, exist_ok=True)
    log_path = args.output_dir / "training_log.csv"

    start_epoch = 0
    global_step = 0

    if args.resume_from is not None:
        print(f"Reanudando desde {args.resume_from}", flush=True)
        checkpoint = torch.load(args.resume_from, map_location=device)
        model.load_state_dict(checkpoint["model_state_dict"])
        optimizer.load_state_dict(checkpoint["optimizer_state_dict"])
        scaler.load_state_dict(checkpoint["scaler_state_dict"])
        global_step = checkpoint.get("global_step", 0)
        start_epoch = checkpoint.get("epoch", 0)
        if scheduler is not None and checkpoint.get("scheduler_state_dict") is not None:
            scheduler.load_state_dict(checkpoint["scheduler_state_dict"])
        extra = checkpoint.get("extra_metadata") or {}
        if extra:
            print(f"Metadatos restaurados: {extra}", flush=True)
        model.train()

    initial_global_step = global_step

    stop_training = False
    checkpoint_metadata = {
        "model_preset": args.selected_preset,
        "gradient_checkpointing": args.gradient_checkpointing,
        "effective_batch_size": effective_batch,
        "tokens_per_step": tokens_per_step,
        "dataset_file": str(dataset_file),
        "hf_dataset_name": args.hf_dataset_name,
        "hf_dataset_config": args.hf_dataset_config,
        "hf_dataset_split": args.hf_dataset_split,
        "auto_download": not args.skip_auto_download,
        **tokenizer_info,
    }

    def handle_interrupt(signum, frame):  # pragma: no cover - señal externa
        nonlocal stop_training
        stop_training = True
        print("Interrupción recibida, se guardará checkpoint al finalizar el paso en curso", flush=True)

    signal.signal(signal.SIGINT, handle_interrupt)
    signal.signal(signal.SIGTERM, handle_interrupt)

    micro_step = 0
    optimizer.zero_grad(set_to_none=True)
    step_start_time = time.time()

    try:
        for epoch in range(start_epoch, args.epochs):
            if stop_training:
                break
            epoch_losses = []
            progress_bar = tqdm(train_loader, desc=f"Época {epoch + 1}/{args.epochs}", leave=False)
            for batch_idx, (inputs, labels) in enumerate(progress_bar):
                if stop_training:
                    break
                inputs = inputs.to(device)
                labels = labels.to(device)

                amp_context = (
                    autocast(device_type="cuda", dtype=torch.float16)
                    if device.type == "cuda"
                    else nullcontext()
                )
                with amp_context:
                    logits = model(inputs)
                    loss = F.cross_entropy(
                        logits.view(-1, logits.size(-1)),
                        labels.view(-1),
                    )
                loss_value = loss.item()
                loss = loss / args.gradient_accumulation_steps

                scaler.scale(loss).backward()
                micro_step += 1
                epoch_losses.append(loss_value)

                if micro_step == args.gradient_accumulation_steps:
                    if args.grad_clip is not None:
                        scaler.unscale_(optimizer)
                        clip_grad_norm_(model.parameters(), args.grad_clip)
                    scaler.step(optimizer)
                    scaler.update()
                    optimizer.zero_grad(set_to_none=True)
                    global_step += 1
                    micro_step = 0

                    if scheduler is not None:
                        scheduler.step()

                    elapsed = time.time() - step_start_time
                    steps_done = max(global_step - initial_global_step, 1)
                    avg_step_time = elapsed / steps_done
                    remaining = max(total_optimizer_steps - global_step, 0)
                    eta = format_time(avg_step_time * remaining)
                    avg_tokens_per_sec = (
                        tokens_per_step / avg_step_time if avg_step_time > 0 else 0.0
                    )

                    if args.log_interval > 0 and global_step % args.log_interval == 0:
                        current_lr = optimizer.param_groups[0]["lr"]
                        progress_bar.set_postfix(
                            loss=f"{loss_value:.4f}",
                            lr=f"{current_lr:.2e}",
                            eta=eta,
                            toks=f"{avg_tokens_per_sec:,.0f}",
                        )

                    if args.save_steps and global_step % args.save_steps == 0:
                        save_checkpoint(
                            args.output_dir,
                            model,
                            optimizer,
                            scaler,
                            tokenizer,
                            global_step,
                            epoch,
                            config,
                            f"step-{global_step}",
                            scheduler.state_dict() if scheduler is not None else None,
                            extra_metadata=checkpoint_metadata,
                        )

                    if stop_training:
                        break

            train_loss = float(sum(epoch_losses) / max(len(epoch_losses), 1))
            if not stop_training and micro_step > 0:
                if args.grad_clip is not None:
                    scaler.unscale_(optimizer)
                    clip_grad_norm_(model.parameters(), args.grad_clip)
                scaler.step(optimizer)
                scaler.update()
                optimizer.zero_grad(set_to_none=True)
                global_step += 1
                if scheduler is not None:
                    scheduler.step()
                if args.save_steps and global_step % args.save_steps == 0:
                    save_checkpoint(
                        args.output_dir,
                        model,
                        optimizer,
                        scaler,
                        tokenizer,
                        global_step,
                        epoch,
                        config,
                        f"step-{global_step}",
                        scheduler.state_dict() if scheduler is not None else None,
                        extra_metadata=checkpoint_metadata,
                    )
                micro_step = 0
            val_loss = None
            if val_loader is not None:
                val_loss = evaluate(model, val_loader, device)

            save_training_log(log_path, epoch + 1, train_loss, val_loss)
            print(
                f"Época {epoch + 1} completada. Pérdida entrenamiento: {train_loss:.4f}" +
                (f", pérdida validación: {val_loss:.4f}" if val_loss is not None else ""),
                flush=True,
            )

            if stop_training:
                break

    except KeyboardInterrupt:
        stop_training = True
        print("Entrenamiento interrumpido por el usuario.", flush=True)
    except Exception:
        current_epoch = locals().get("epoch", start_epoch)
        save_checkpoint(
            args.output_dir,
            model,
            optimizer,
            scaler,
            tokenizer,
            global_step,
            current_epoch,
            config,
            f"error-step-{global_step}",
            scheduler.state_dict() if scheduler is not None else None,
            extra_metadata=checkpoint_metadata,
        )
        raise
    finally:
        if stop_training:
            current_epoch = locals().get("epoch", start_epoch)
            save_checkpoint(
                args.output_dir,
                model,
                optimizer,
                scaler,
                tokenizer,
                global_step,
                current_epoch,
                config,
                f"interrupt-step-{global_step}",
                scheduler.state_dict() if scheduler is not None else None,
                extra_metadata=checkpoint_metadata,
            )

    total_elapsed = time.time() - step_start_time
    steps_completed = max(global_step - initial_global_step, 0)
    tokens_trained = steps_completed * tokens_per_step
    avg_tokens_per_sec = (
        tokens_trained / total_elapsed if total_elapsed > 0 else 0.0
    )
    print(
        f"Pasos completados: {steps_completed} | tokens vistos: {tokens_trained:,} | "
        f"tiempo transcurrido: {format_time(total_elapsed)} | throughput medio: {avg_tokens_per_sec:,.0f} tok/s",
        flush=True,
    )

    final_model_path = args.output_dir / "final_model.pt"
    torch.save(model.state_dict(), final_model_path)
    with (args.output_dir / "model_config.json").open("w", encoding="utf-8") as f:
        json.dump(
            {
                "model_preset": args.selected_preset,
                "vocab_size": len(tokenizer),
                "max_seq_length": args.seq_length,
                "embed_size": args.embed_size,
                "num_layers": args.num_layers,
                "num_heads": args.num_heads,
                "dropout": args.dropout,
                "batch_size": args.batch_size,
                "gradient_accumulation_steps": args.gradient_accumulation_steps,
                "learning_rate": args.learning_rate,
                "epochs": args.epochs,
                "save_steps": args.save_steps,
                "warmup_steps": args.warmup_steps,
                "gradient_checkpointing": args.gradient_checkpointing,
                "effective_batch_size": effective_batch,
                "tokens_per_step": tokens_per_step,
                "steps_completed": steps_completed,
                "dataset_file": str(dataset_file),
                **tokenizer_info,
            },
            f,
            indent=2,
        )
    tokenizer.save_pretrained(args.output_dir)
    print("Entrenamiento completado. Modelo final guardado.", flush=True)


if __name__ == "__main__":
    main()<|MERGE_RESOLUTION|>--- conflicted
+++ resolved
@@ -641,7 +641,6 @@
         chunk_size = TOKENIZE_CHUNK_SIZE
     chunk_size = max(chunk_size, 1)
 
-<<<<<<< HEAD
     tmp_path: Optional[Path] = None
     binary_file: Optional[BinaryIO] = None
     in_memory_tokens: Optional[array] = None
@@ -658,14 +657,6 @@
 
     def process_chunk(lines: list[str]) -> None:
         nonlocal total_lines, total_tokens
-=======
-    token_buffer = array("I")
-    chunk: list[str] = []
-    total_lines = 0
-
-    def process_chunk(lines: list[str]) -> None:
-        nonlocal total_lines
->>>>>>> cea85602
         if not lines:
             return
 
@@ -687,11 +678,7 @@
         if isinstance(sequences, list) and sequences and isinstance(sequences[0], int):
             sequences = [sequences]  # type: ignore[assignment]
 
-<<<<<<< HEAD
         chunk_tokens = array("q")
-=======
-        produced_tokens = 0
->>>>>>> cea85602
         for ids in sequences or []:
             if not ids:
                 continue
@@ -699,7 +686,6 @@
                 ids = ids.tolist()
             elif isinstance(ids, int):
                 ids = [ids]
-<<<<<<< HEAD
             chunk_tokens.extend(int(token_id) for token_id in ids)
 
         produced_tokens = len(chunk_tokens)
@@ -748,38 +734,6 @@
     else:
         assert in_memory_tokens is not None
         token_ids = torch.tensor(in_memory_tokens, dtype=torch.long)
-=======
-            new_tokens = [int(token_id) for token_id in ids]
-            token_buffer.extend(new_tokens)
-            produced_tokens += len(new_tokens)
-
-        total_lines += len(lines)
-
-        if produced_tokens:
-            print(
-                f"Procesadas {total_lines:,} líneas... Tokens acumulados: {len(token_buffer):,}",
-                flush=True,
-            )
-
-    for text in corpus:
-        if text is None:
-            continue
-        if not isinstance(text, str):
-            text = str(text)
-        if not text:
-            continue
-        chunk.append(text)
-        if len(chunk) >= chunk_size:
-            process_chunk(chunk)
-            chunk.clear()
-
-    process_chunk(chunk)
-
-    if not token_buffer:
-        raise ValueError("El corpus tokenizado quedó vacío")
-
-    token_ids = torch.tensor(token_buffer, dtype=torch.long)
->>>>>>> cea85602
 
     if _TOKEN_CACHE_PATH is not None:
         _TOKEN_CACHE_PATH.parent.mkdir(parents=True, exist_ok=True)
